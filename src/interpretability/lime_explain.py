import pandas as pd
import yaml
import os
import datetime
import dill
import numpy as np
from lime.lime_tabular import LimeTabularExplainer
from lime.submodular_pick import SubmodularPick
from sklearn.externals.joblib import load
from tensorflow.keras.models import load_model
from src.visualization.visualize import visualize_explanation, visualize_avg_explanations, visualize_submodular_pick
from src.custom.metrics import F1Score
import matplotlib.pyplot as plt

def predict_instance(x, model, ohe_ct_sv, scaler_ct):
    '''
    Helper function for LIME explainer. Runs model prediction on perturbations of the example.
    :param x: List of perturbed examples from an example
    :param model: Keras model
    :param ohe_ct_sv: A column transformer for one hot encoding single-valued categorical features
    :param: scaler_ct: A column transformer for scaling numerical features
    :return: A numpy array constituting a list of class probabilities for each predicted perturbation
    '''
    x_ohe = ohe_ct_sv.transform(x)      # One hot encode the single-valued categorical features
    x_ohe = scaler_ct.transform(x_ohe)
    y = model.predict(x_ohe)  # Run prediction on the perturbations
    probs = np.concatenate([1.0 - y, y], axis=1)  # Compute class probabilities from the output of the model
    return probs

def predict_and_explain(x, model, exp, ohe_ct_sv, scaler_ct, num_features, num_samples):
    '''
    Use the model to predict a single example and apply LIME to generate an explanation.
    :param x: An example (i.e. 1 client row)
    :param model: The trained neural network model
    :param exp: A LimeTabularExplainer object
    :param ohe_ct: A column transformer for one hot encoding single-valued categorical features
    :param scaler_ct: A column transformer for scaling numerical features
    :param num_features: # of features to use in explanation
    :param num_samples: # of times to perturb the example to be explained
    :return: The LIME explainer for the instance
    '''

    def predict(x):
        '''
        Helper function for LIME explainer. Runs model prediction on perturbations of the example.
        :param x: List of perturbed examples from an example
        :return: A numpy array constituting a list of class probabilities for each predicted perturbation
        '''
        probs = predict_instance(x, model, ohe_ct_sv, scaler_ct)
        return probs

    # Generate explanation for the example
    explanation = exp.explain_instance(x, predict, num_features=num_features, num_samples=num_samples)
    return explanation

def lime_experiment(X_test, Y_test, model, exp, threshold, ohe_ct, scaler_ct, num_features, num_samples, file_path, all=False):
    '''
    Conduct an experiment to assess the predictions of all predicted positive and some negative cases in the test set.
    :param X_test: Numpy array of the test set
    :param Y_test: Pandas dataframe consisting of ClientIDs and corresponding ground truths
    :param model: Keras model
    :param exp: LimeTabularExplainer object
    :param threshold: Prediction threshold
    :param ohe_ct: A column transformer for one hot encoding single-valued categorical features
    :param: scaler_ct: A column transformer for scaling numerical features
    :param num_features: # of features to use in explanation
    :param num_samples: # of times to perturb the example to be explained
    :param file_path: Path at which to save experiment results
    '''
    run_start = datetime.datetime.today()    # Record start time of experiment
    NEG_EXP_PERIOD = 1      # We will explain positive to negative predicted examples at this ratio
    pos_exp_counter = 0     # Keeps track of how many positive examples are explained in a row

    # Define column names of the DataFrame representing the results
    col_names = ['ClientID', 'GroundTruth', 'Prediction', 'Classification', 'p(neg)', 'p(pos)']
    row_len = len(col_names) + 2 * num_features
    for i in range(num_features):
        col_names.extend(['Exp_' + str(i), 'Weight_' + str(i)])

    # Make predictions on the test set. Explain every positive prediction and some negative predictions
    rows = []
    for i in range(X_test.shape[0]):
        x = np.expand_dims(X_test[i], axis=0)
        y = np.squeeze(predict_instance(x, model, ohe_ct, scaler_ct).T, axis=1)     # Predict example
        pred = 1 if y[1] >= threshold else 0        # Model's classification
        client_id = Y_test.index[i]
        gt = Y_test.loc[client_id, 'GroundTruth']   # Ground truth

        # Determine classification of this example compared to ground truth
        if pred == 1 and gt == 1:
            classification = 'TP'
        elif pred == 1 and gt == 0:
            classification = 'FP'
        elif pred == 0 and gt == 1:
            classification = 'FN'
        else:
            classification = 'TN'

        # Explain this example.
        if (pred == 1) or (gt == 1) or (pos_exp_counter >= NEG_EXP_PERIOD) or all:
            print('Explaining test example ', i, '/', X_test.shape[0])
            row = [client_id, gt, pred, classification, y[0], y[1]]

            # Explain this prediction
            explanation = predict_and_explain(X_test[i], model, exp, ohe_ct, scaler_ct, num_features, num_samples)
            exp_tuples = explanation.as_list()
            for exp_tuple in exp_tuples:
                row.extend(list(exp_tuple))
            if len(row) == row_len:
                rows.append(row)
            else:
                print("Unusual amount of explanations for test example ", i, ". Length of row is ", len(row))

            # Ensure a negative prediction is explained for every NEG_EXP_PERIOD positive predictions
            if pred == 1:
                pos_exp_counter += 1
            else:
                pos_exp_counter = 0

    # Convert results to a Pandas dataframe and save
    results_df = pd.DataFrame(rows, columns=col_names).set_index('ClientID')
    results_df.to_csv(file_path + datetime.datetime.now().strftime("%Y%m%d-%H%M%S") + '.csv')
    print("Runtime = ", ((datetime.datetime.today() - run_start).seconds / 60), " min")  # Print runtime of experiment
    return results_df


def setup_lime():
    '''
    Load relevant information and create a LIME Explainer
    :return: dict containing important information and objects for explanation experiments
    '''
    lime_dict = {}
    # Load relevant constants from project config file
    input_stream = open(os.getcwd() + "/config.yml", 'r')
    cfg = yaml.full_load(input_stream)
    lime_dict['NUM_SAMPLES'] = cfg['LIME']['NUM_SAMPLES']
    lime_dict['NUM_FEATURES'] = cfg['LIME']['NUM_FEATURES']
    KERNEL_WIDTH = cfg['LIME']['KERNEL_WIDTH']
    FEATURE_SELECTION = cfg['LIME']['FEATURE_SELECTION']
    lime_dict['FILE_PATH'] = cfg['PATHS']['LIME_EXPERIMENT']

    # Load feature information
    input_stream = open(os.getcwd() + cfg['PATHS']['DATA_INFO'], 'r')
    cfg_feats = yaml.full_load(input_stream)
    mv_cat_features = cfg_feats['MV_CAT_FEATURES']
    sv_cat_features = cfg_feats['SV_CAT_FEATURES']
    noncat_features = cfg_feats['NON_CAT_FEATURES']
    sv_cat_feature_idxs = cfg_feats['SV_CAT_FEATURE_IDXS']
    sv_cat_values = cfg_feats['SV_CAT_VALUES']
    vec_sv_cat_features = cfg_feats['VEC_SV_CAT_FEATURES']

    # Load train and test sets
    train_df = pd.read_csv(cfg['PATHS']['TRAIN_SET'])
    test_df = pd.read_csv(cfg['PATHS']['TEST_SET'])

    # Get client IDs and corresponding ground truths
    Y_train = pd.concat([train_df.pop(y) for y in ['ClientID', 'GroundTruth']], axis=1).set_index('ClientID')
    lime_dict['Y_TEST'] = pd.concat([test_df.pop(y) for y in ['ClientID', 'GroundTruth']], axis=1).set_index('ClientID')

    # Load data transformers
    lime_dict['SCALER_CT'] = load(cfg['PATHS']['SCALER_COL_TRANSFORMER'])
    lime_dict['OHE_CT_SV'] = load(cfg['PATHS']['OHE_COL_TRANSFORMER_SV'])

    # Get indices of categorical and noncategorical featuress
    noncat_feat_idxs = [test_df.columns.get_loc(c) for c in noncat_features if c in test_df]
    cat_feat_idxs = [i for i in range(len(test_df.columns)) if i not in noncat_feat_idxs]

    # Convert datasets to numpy arrays
    X_train = np.array(train_df)
    lime_dict['X_TRAIN'] = X_train
    lime_dict['X_TEST'] = np.array(test_df)

    # Define the LIME explainer
    train_labels = Y_train['GroundTruth'].to_numpy()
    feature_names = train_df.columns.tolist()

    # Change feature names to span multiple lines, if too long
    for i in range(len(feature_names)):
        if len(feature_names[i]) > 100:
            new_name = feature_names[i][0:100] + '-\n' + feature_names[i][100:len(feature_names[i])]
            feature_names[i] = new_name

    lime_dict['EXPLAINER'] = LimeTabularExplainer(X_train, feature_names=feature_names, class_names=['0', '1'],
                                    categorical_features=cat_feat_idxs, categorical_names=sv_cat_values, training_labels=train_labels,
                                    kernel_width=KERNEL_WIDTH, feature_selection=FEATURE_SELECTION, discretizer='decile')
    dill.dump(lime_dict['EXPLAINER'], open(cfg['PATHS']['LIME_EXPLAINER'], 'wb'))    # Serialize the explainer

    # Load trained model's weights
    lime_dict['MODEL'] = load_model(cfg['PATHS']['MODEL_TO_LOAD'])
    return lime_dict

def submodular_pick(lime_dict):

    def predict(x):
        '''
        Helper function for LIME explainer. Runs model prediction on perturbations of the example.
        :param x: List of perturbed examples from an example
        :return: A numpy array constituting a list of class probabilities for each predicted perturbation
        '''
        probs = predict_instance(x, lime_dict['MODEL'], lime_dict['OHE_CT_SV'], lime_dict['SCALER_CT'])
        return probs

    cfg = yaml.full_load(open(os.getcwd() + "/config.yml", 'r'))
    start_time = datetime.datetime.now()

    # Perform a submodular pick of explanations of uniformly sampled examples from the training set
    submod_picker = SubmodularPick(lime_dict['EXPLAINER'], lime_dict['X_TRAIN'], predict,
                                   sample_size=cfg['LIME']['SP']['SAMPLE_SIZE'], num_features=lime_dict['NUM_FEATURES'],
                                   num_exps_desired=cfg['LIME']['SP']['NUM_EXPLANATIONS'], top_labels=None,
                                   num_samples=lime_dict['NUM_SAMPLES'])
    print("Submodular pick time = " + str((datetime.datetime.now() - start_time).total_seconds() / 60) + " minutes")

    # Assemble all explanations in a DataFrame
    W = pd.DataFrame([dict(exp.as_list()) for exp in submod_picker.sp_explanations]).fillna(0)

    # Visualize the results
    visualize_submodular_pick(W, exp_limit=cfg['LIME']['SP']['EXP_LIMIT'], file_path=cfg['PATHS']['IMAGES'])
    return

def explain_single_client(lime_dict, client_id):
    '''
    # Make a prediction and explain the rationale
    :param lime_dict: dict containing important information and objects for explanation experiments
    :param client_id: Client to predict and explain
    '''
    i = lime_dict['Y_TEST'].index.get_loc(client_id)
    start_time = datetime.datetime.now()
    explanation = predict_and_explain(lime_dict['X_TEST'][i], lime_dict['MODEL'], lime_dict['EXPLAINER'],
                                      lime_dict['OHE_CT_SV'], lime_dict['SCALER_CT'], lime_dict['NUM_FEATURES'],
                                      lime_dict['NUM_SAMPLES'])
    print("Explanation time = " + str((datetime.datetime.now() - start_time).total_seconds()) + " seconds")
    visualize_explanation(explanation, client_id, lime_dict['Y_TEST'].loc[client_id, 'GroundTruth'])
    return

def run_lime_experiment_and_visualize(lime_dict):
    '''
    Run LIME experiment on test set and visualize average explanations
    :param lime_dict: dict containing important information and objects for explanation experiments
    '''
    input_stream = open(os.getcwd() + "/config.yml", 'r')
    cfg = yaml.full_load(input_stream)
    results_df = lime_experiment(lime_dict['X_TEST'], lime_dict['Y_TEST'], lime_dict['MODEL'], lime_dict['EXPLAINER'],
                              cfg['PREDICTION']['THRESHOLD'], lime_dict['OHE_CT_SV'], lime_dict['SCALER_CT'],
                              lime_dict['NUM_FEATURES'], lime_dict['NUM_SAMPLES'], lime_dict['FILE_PATH'], all=False)
    visualize_avg_explanations(results_df, file_path=cfg['PATHS']['IMAGES'])
    return

if __name__ == '__main__':
    lime_dict = setup_lime()
    #explain_single_client(lime_dict, 87020)
<<<<<<< HEAD
    #run_lime_experiment_and_visualize(lime_dict)
    submodular_pick(lime_dict)
=======
    run_lime_experiment_and_visualize(lime_dict)
>>>>>>> e37ffabd
<|MERGE_RESOLUTION|>--- conflicted
+++ resolved
@@ -190,6 +190,10 @@
     return lime_dict
 
 def submodular_pick(lime_dict):
+    '''
+    Perform submodular pick on the training set to approximate global explanations for the model.
+    :param lime_dict: dict containing important information and objects for explanation experiments
+    '''
 
     def predict(x):
         '''
@@ -248,9 +252,5 @@
 if __name__ == '__main__':
     lime_dict = setup_lime()
     #explain_single_client(lime_dict, 87020)
-<<<<<<< HEAD
-    #run_lime_experiment_and_visualize(lime_dict)
-    submodular_pick(lime_dict)
-=======
     run_lime_experiment_and_visualize(lime_dict)
->>>>>>> e37ffabd
+    #submodular_pick(lime_dict)